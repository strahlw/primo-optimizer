--- conflicted
+++ resolved
@@ -183,13 +183,8 @@
     assert isinstance(opt_campaign.projects[1], Project)
     # assert isinstance(opt_campaign[1], dict)
 
-<<<<<<< HEAD
     # Four projects are chosen in the optimal campaign
     assert len(opt_campaign.projects) == 4
-=======
-    # Five projects are chosen in the optimal campaign
-    assert len(opt_campaign[0]) == 5
->>>>>>> f7e686bc
 
     # Test the structure of the optimization model
     num_clusters = len(set(wd_gas["Clusters"]))
@@ -335,11 +330,7 @@
     assert not budget_sufficient
 
     # Four projects are chosen in the optimal campaign
-<<<<<<< HEAD
     assert len(opt_campaign.projects) == 4
-=======
-    assert len(opt_campaign[0]) == 5
->>>>>>> f7e686bc
 
     # Check if the required constraints are defined
     assert hasattr(opt_mdl.cluster[1], "calculate_num_wells_chosen")
