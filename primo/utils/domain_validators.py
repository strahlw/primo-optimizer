--- conflicted
+++ resolved
@@ -23,9 +23,6 @@
 
 # User-defined libs
 from primo.utils.opt_utils import in_bounds
-
-# Installed libs
-from pyomo.common.config import NonNegativeFloat
 
 
 # pylint: disable-next = invalid-name
@@ -55,11 +52,7 @@
     return _in_range
 
 
-<<<<<<< HEAD
-def validate_mobilization_cost(data: dict):
-=======
 def validate_mobilization_cost(data: Dict[int, float]):
->>>>>>> aa8aa821
     """
     Validates the mobilization cost data
 
